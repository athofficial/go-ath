--- conflicted
+++ resolved
@@ -18,20 +18,10 @@
 
 import "errors"
 
-<<<<<<< HEAD
-	"github.com/ubiq/go-ubiq/params"
-)
-
-var OutOfGasError = errors.New("Out of gas")
-var CodeStoreOutOfGasError = errors.New("Contract creation code storage out of gas")
-var DepthError = fmt.Errorf("Max call depth exceeded (%d)", params.CallCreateDepth)
-var TraceLimitReachedError = errors.New("The number of logs reached the specified limit")
-=======
 var (
 	ErrOutOfGas            = errors.New("out of gas")
 	ErrCodeStoreOutOfGas   = errors.New("contract creation code storage out of gas")
 	ErrDepth               = errors.New("max call depth exceeded")
 	ErrTraceLimitReached   = errors.New("the number of logs reached the specified limit")
 	ErrInsufficientBalance = errors.New("insufficient balance for transfer")
-)
->>>>>>> b5a100b8
+)