--- conflicted
+++ resolved
@@ -26,20 +26,12 @@
 
 	"golang.org/x/net/context"
 
-<<<<<<< HEAD
 	"github.com/ubiq/go-ubiq/common"
+	"github.com/ubiq/go-ubiq/common/hexutil"
 	"github.com/ubiq/go-ubiq/core/types"
 	"github.com/ubiq/go-ubiq/ethdb"
 	"github.com/ubiq/go-ubiq/event"
 	"github.com/ubiq/go-ubiq/rpc"
-=======
-	"github.com/ethereum/go-ethereum/common"
-	"github.com/ethereum/go-ethereum/common/hexutil"
-	"github.com/ethereum/go-ethereum/core/types"
-	"github.com/ethereum/go-ethereum/ethdb"
-	"github.com/ethereum/go-ethereum/event"
-	"github.com/ethereum/go-ethereum/rpc"
->>>>>>> 2dcf75a7
 )
 
 var (
@@ -290,20 +282,6 @@
 // used to retrieve logs when the state changes. This method cannot be
 // used to fetch logs that are already stored in the state.
 //
-<<<<<<< HEAD
-// https://github.com/ubiq/wiki/wiki/JSON-RPC#eth_newfilter
-func (api *PublicFilterAPI) NewFilter(crit FilterCriteria) rpc.ID {
-	var (
-		logs    = make(chan []Log)
-		logsSub = api.events.SubscribeLogs(crit, logs)
-	)
-
-	if crit.FromBlock == nil {
-		crit.FromBlock = big.NewInt(rpc.LatestBlockNumber.Int64())
-	}
-	if crit.ToBlock == nil {
-		crit.ToBlock = big.NewInt(rpc.LatestBlockNumber.Int64())
-=======
 // Default criteria for the from and to block are "latest".
 // Using "latest" as block number will return logs for mined blocks.
 // Using "pending" as block number returns logs for not yet mined (pending) blocks.
@@ -318,7 +296,6 @@
 	logsSub, err := api.events.SubscribeLogs(crit, logs)
 	if err != nil {
 		return rpc.ID(""), err
->>>>>>> 2dcf75a7
 	}
 
 	api.filtersMu.Lock()
@@ -424,13 +401,8 @@
 // For pending transaction and block filters the result is []common.Hash.
 // (pending)Log filters return []Log.
 //
-<<<<<<< HEAD
 // https://github.com/ubiq/wiki/wiki/JSON-RPC#eth_getfilterchanges
-func (api *PublicFilterAPI) GetFilterChanges(id rpc.ID) interface{} {
-=======
-// https://github.com/ethereum/wiki/wiki/JSON-RPC#eth_getfilterchanges
 func (api *PublicFilterAPI) GetFilterChanges(id rpc.ID) (interface{}, error) {
->>>>>>> 2dcf75a7
 	api.filtersMu.Lock()
 	defer api.filtersMu.Unlock()
 
