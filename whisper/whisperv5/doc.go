--- conflicted
+++ resolved
@@ -15,13 +15,7 @@
 // along with the go-ethereum library. If not, see <http://www.gnu.org/licenses/>.
 
 /*
-<<<<<<< HEAD
-Package whisper implements the Whisper PoC-1.
-
-(https://github.com/ubiq/wiki/wiki/Whisper-PoC-1-Protocol-Spec)
-=======
 Package whisper implements the Whisper protocol (version 5).
->>>>>>> b5a100b8
 
 Whisper combines aspects of both DHTs and datagram messaging systems (e.g. UDP).
 As such it may be likened and compared to both, not dissimilar to the
