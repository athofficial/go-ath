// Copyright 2015 The go-ethereum Authors
// This file is part of the go-ethereum library.
//
// The go-ethereum library is free software: you can redistribute it and/or modify
// it under the terms of the GNU Lesser General Public License as published by
// the Free Software Foundation, either version 3 of the License, or
// (at your option) any later version.
//
// The go-ethereum library is distributed in the hope that it will be useful,
// but WITHOUT ANY WARRANTY; without even the implied warranty of
// MERCHANTABILITY or FITNESS FOR A PARTICULAR PURPOSE. See the
// GNU Lesser General Public License for more details.
//
// You should have received a copy of the GNU Lesser General Public License
// along with the go-ethereum library. If not, see <http://www.gnu.org/licenses/>.

package errs

import (
	"fmt"
	"testing"
<<<<<<< HEAD

	"github.com/ubiq/go-ubiq/logger"
=======
>>>>>>> b5a100b8
)

func testErrors() *Errors {
	return &Errors{
		Package: "TEST",
		Errors: map[int]string{
			0: "zero",
			1: "one",
		},
	}
}

func TestErrorMessage(t *testing.T) {
	err := testErrors().New(0, "zero detail %v", "available")
	message := fmt.Sprintf("%v", err)
	exp := "[TEST] ERROR: zero: zero detail available"
	if message != exp {
		t.Errorf("error message incorrect. expected %v, got %v", exp, message)
	}
}<|MERGE_RESOLUTION|>--- conflicted
+++ resolved
@@ -19,11 +19,6 @@
 import (
 	"fmt"
 	"testing"
-<<<<<<< HEAD
-
-	"github.com/ubiq/go-ubiq/logger"
-=======
->>>>>>> b5a100b8
 )
 
 func testErrors() *Errors {
